# API Endpoints Documentation

Complete API endpoint reference for CStore cryptocurrency marketplace.

## Base URL

```
http://localhost:3000/api
```

## Authentication

Most endpoints require JWT authentication. Include the JWT token in the Authorization header:

```
Authorization: Bearer <your-jwt-token>
```

## Response Format

All API responses follow this format:

```json
{
  "success": true|false,
  "data": {},
  "message": "Optional message",
  "pagination": {} // For paginated endpoints
}
```

---

## Authentication Endpoints

### Register User
- **POST** `/auth/register`
- **Auth Required:** No
- **Body:**
  ```json
  {
    "name": "John Doe",
    "email": "john@example.com",
    "password": "password123"
  }
  ```

### Login
- **POST** `/auth/login`
- **Auth Required:** No
- **Body:**
  ```json
  {
    "email": "john@example.com",
    "password": "password123"
  }
  ```

### Get Current User
- **GET** `/auth/me`
- **Auth Required:** Yes

### Update Password
- **PUT** `/auth/password`
- **Auth Required:** Yes
- **Body:**
  ```json
  {
    "currentPassword": "oldpassword",
    "newPassword": "newpassword"
  }
  ```

---

## Product Endpoints

### Get All Products
- **GET** `/products`
- **Auth Required:** No
- **Query Parameters:**
  - `page` - Page number (default: 1)
  - `limit` - Items per page (default: 12)
  - `category` - Filter by category ID
  - `minPrice` - Minimum price in USD
  - `maxPrice` - Maximum price in USD
  - `featured` - Filter featured products (true/false)
  - `minRating` - Minimum average rating (0-5)
  - `search` - Search term (uses Elasticsearch if enabled, otherwise MongoDB text search)
  - `sort` - Sort field (e.g., 'price', '-createdAt', 'rating', 'name')
- **Response:**
  - Returns products with pagination info
  - Includes `searchEngine` field: 'elasticsearch' or 'mongodb'
  - When using Elasticsearch, products include relevance `_score`

**Enhanced Search Features (when Elasticsearch is enabled):**
- Fuzzy matching for typo tolerance
- Multi-field search across name, description, and category
- Better relevance ranking
- Advanced filtering combinations

### Get Single Product
- **GET** `/products/:id`
- **Auth Required:** No

### Create Product (Admin)
- **POST** `/products`
- **Auth Required:** Yes (Admin)
- **Body:**
  ```json
  {
    "name": "Product Name",
    "description": "Product description",
    "price": 0.001,
    "priceUSD": 50,
    "currency": "BTC",
    "category": "category_id",
    "stock": 100,
    "image": "/images/product.jpg"
  }
  ```

### Update Product (Admin)
- **PUT** `/products/:id`
- **Auth Required:** Yes (Admin)

### Delete Product (Admin)
- **DELETE** `/products/:id`
- **Auth Required:** Yes (Admin)

<<<<<<< HEAD
### Get Search Suggestions
- **GET** `/products/suggestions`
- **Auth Required:** No
- **Query Parameters:**
  - `q` - Search query (minimum 2 characters)
  - `limit` - Maximum suggestions to return (default: 5)
=======
### Get Product Recommendations
- **GET** `/products/recommendations`
- **Auth Required:** Yes
- **Query Parameters:**
  - `limit` - Maximum number of recommendations (default: 10)
- **Description:** Returns personalized product recommendations based on user's purchase history. Uses collaborative filtering to suggest products that similar users have purchased. For new users with no purchase history, returns popular products.
>>>>>>> bd27339a
- **Response:**
  ```json
  {
    "success": true,
    "data": {
<<<<<<< HEAD
      "suggestions": [
        "Laptop Computer",
        "Laptop Stand",
        "Laptop Bag"
      ]
    }
  }
  ```
- **Use Case:** Autocomplete/typeahead search
- Uses Elasticsearch if enabled, otherwise falls back to MongoDB regex search

### Sync Products to Elasticsearch (Admin)
- **POST** `/products/sync-elasticsearch`
- **Auth Required:** Yes (Admin)
=======
      "recommendations": [
        {
          "_id": "product_id",
          "name": "Product Name",
          "description": "Product description",
          "price": 0.001,
          "priceUSD": 50,
          "image": "/images/product.jpg",
          "averageRating": 4.5,
          "numReviews": 10,
          "stock": 20,
          "category": {
            "_id": "category_id",
            "name": "Category Name",
            "slug": "category-slug"
          }
        }
      ],
      "count": 10
    }
  }
  ```

### Get Related Products
- **GET** `/products/:id/related`
- **Auth Required:** No
- **Query Parameters:**
  - `limit` - Maximum number of related products (default: 6)
- **Description:** Returns products related to the specified product. Products are from the same category and sorted by rating.
>>>>>>> bd27339a
- **Response:**
  ```json
  {
    "success": true,
<<<<<<< HEAD
    "message": "Products synced to Elasticsearch successfully"
  }
  ```
- **Use Case:** 
  - Initial setup of Elasticsearch
  - Bulk product imports
  - Recovery after Elasticsearch index issues
  - Manual sync when products are added via database directly
=======
    "data": {
      "products": [
        {
          "_id": "product_id",
          "name": "Related Product",
          "description": "Product description",
          "price": 0.002,
          "priceUSD": 100,
          "image": "/images/product.jpg",
          "averageRating": 4.8,
          "numReviews": 15,
          "stock": 10,
          "category": {
            "_id": "category_id",
            "name": "Category Name",
            "slug": "category-slug"
          }
        }
      ],
      "count": 6
    }
  }
  ```
>>>>>>> bd27339a

---

## Order Endpoints

### Create Order
- **POST** `/orders`
- **Auth Required:** Optional (Guest checkout supported)
- **Body:**
  ```json
  {
    "productId": "product_id",
    "quantity": 1,
    "customerEmail": "customer@example.com",
    "cryptocurrency": "BTC",
    "shippingAddress": {
      "street": "123 Main St",
      "city": "New York",
      "state": "NY",
      "postalCode": "10001",
      "country": "USA"
    }
  }
  ```

### Get Order
- **GET** `/orders/:id`
- **Auth Required:** Optional

### Get My Orders
- **GET** `/orders/my-orders`
- **Auth Required:** Yes

### Get All Orders (Admin)
- **GET** `/orders`
- **Auth Required:** Yes (Admin)
- **Query Parameters:**
  - `page` - Page number
  - `limit` - Items per page
  - `status` - Filter by status

### Update Order Status (Admin)
- **PUT** `/orders/:id/status`
- **Auth Required:** Yes (Admin)
- **Body:**
  ```json
  {
    "status": "confirmed|processing|shipped|delivered|cancelled"
  }
  ```

---

## Payment Endpoints

### Confirm Payment
- **POST** `/payments/confirm`
- **Auth Required:** No
- **Body:**
  ```json
  {
    "orderId": "order_id",
    "transactionHash": "0x..."
  }
  ```

### Get Payment by Order
- **GET** `/payments/order/:orderId`
- **Auth Required:** No

### Get All Payments (Admin)
- **GET** `/payments`
- **Auth Required:** Yes (Admin)

### Verify Payment (Admin)
- **POST** `/payments/:id/verify`
- **Auth Required:** Yes (Admin)

---

## Review Endpoints

### Create Review
- **POST** `/reviews`
- **Auth Required:** Yes
- **Body:**
  ```json
  {
    "productId": "product_id",
    "orderId": "order_id",
    "rating": 5,
    "title": "Great product!",
    "comment": "Really enjoyed this product. Highly recommend!"
  }
  ```

### Get Product Reviews
- **GET** `/reviews/product/:productId`
- **Auth Required:** No
- **Query Parameters:**
  - `page` - Page number
  - `limit` - Items per page
  - `sort` - Sort order (e.g., '-createdAt', 'rating')

### Get Review Stats
- **GET** `/reviews/product/:productId/stats`
- **Auth Required:** No
- **Returns:** Total reviews, average rating, rating distribution

### Get Single Review
- **GET** `/reviews/:id`
- **Auth Required:** No

### Get My Reviews
- **GET** `/reviews/my-reviews`
- **Auth Required:** Yes

### Update Review
- **PUT** `/reviews/:id`
- **Auth Required:** Yes (Owner only)
- **Body:**
  ```json
  {
    "rating": 4,
    "title": "Updated title",
    "comment": "Updated comment"
  }
  ```

### Delete Review
- **DELETE** `/reviews/:id`
- **Auth Required:** Yes (Owner or Admin)

### Mark Review as Helpful
- **PUT** `/reviews/:id/helpful`
- **Auth Required:** No

### Approve Review (Admin)
- **PUT** `/reviews/:id/approve`
- **Auth Required:** Yes (Admin)
- **Body:**
  ```json
  {
    "isApproved": true
  }
  ```

---

## Category Endpoints

### Get All Categories
- **GET** `/categories`
- **Auth Required:** No
- **Query Parameters:**
  - `isActive` - Filter by active status
  - `sort` - Sort order

### Get Single Category
- **GET** `/categories/:id`
- **Auth Required:** No

### Get Category by Slug
- **GET** `/categories/slug/:slug`
- **Auth Required:** No

### Get Category Products
- **GET** `/categories/:id/products`
- **Auth Required:** No
- **Query Parameters:**
  - `page` - Page number
  - `limit` - Items per page
  - `sort` - Sort order
  - `minPrice` - Minimum price
  - `maxPrice` - Maximum price

### Create Category (Admin)
- **POST** `/categories`
- **Auth Required:** Yes (Admin)
- **Body:**
  ```json
  {
    "name": "Electronics",
    "description": "Electronic products",
    "image": "/images/category.jpg",
    "displayOrder": 1
  }
  ```

### Update Category (Admin)
- **PUT** `/categories/:id`
- **Auth Required:** Yes (Admin)

### Delete Category (Admin)
- **DELETE** `/categories/:id`
- **Auth Required:** Yes (Admin)

---

## Shopping Cart Endpoints

### Get Cart
- **GET** `/cart`
- **Auth Required:** Yes

### Add to Cart
- **POST** `/cart/items`
- **Auth Required:** Yes
- **Body:**
  ```json
  {
    "productId": "product_id",
    "quantity": 1
  }
  ```

### Update Cart Item
- **PUT** `/cart/items/:productId`
- **Auth Required:** Yes
- **Body:**
  ```json
  {
    "quantity": 2
  }
  ```

### Remove from Cart
- **DELETE** `/cart/items/:productId`
- **Auth Required:** Yes

### Clear Cart
- **DELETE** `/cart`
- **Auth Required:** Yes

### Validate Cart
- **POST** `/cart/validate`
- **Auth Required:** Yes
- **Returns:** Cart validation status, stock availability, price changes

---

## Admin Dashboard Endpoints

All admin endpoints require Admin role authentication.

### Dashboard Statistics
- **GET** `/admin/dashboard/stats`
- **Auth Required:** Yes (Admin)
- **Query Parameters:**
  - `startDate` - Filter start date
  - `endDate` - Filter end date
- **Returns:** Overview stats, recent orders, top products

### User Management

#### Get All Users
- **GET** `/admin/users`
- **Auth Required:** Yes (Admin)
- **Query Parameters:**
  - `page` - Page number
  - `limit` - Items per page
  - `role` - Filter by role
  - `search` - Search term

#### Get User Details
- **GET** `/admin/users/:id`
- **Auth Required:** Yes (Admin)

#### Update User Role
- **PUT** `/admin/users/:id/role`
- **Auth Required:** Yes (Admin)
- **Body:**
  ```json
  {
    "role": "admin|user"
  }
  ```

#### Delete User
- **DELETE** `/admin/users/:id`
- **Auth Required:** Yes (Admin)

### Analytics

#### Sales Analytics
- **GET** `/admin/analytics/sales`
- **Auth Required:** Yes (Admin)
- **Query Parameters:**
  - `period` - Time period (7d, 30d, 90d, 1y)
- **Returns:** Sales by date, sales by cryptocurrency, average order value

#### Product Analytics
- **GET** `/admin/analytics/products`
- **Auth Required:** Yes (Admin)
- **Returns:** Low stock products, out of stock products, most reviewed products

### Reviews Moderation

#### Get Pending Reviews
- **GET** `/admin/reviews/pending`
- **Auth Required:** Yes (Admin)
- **Query Parameters:**
  - `page` - Page number
  - `limit` - Items per page

### System

#### System Health
- **GET** `/admin/system/health`
- **Auth Required:** Yes (Admin)
- **Returns:** Database status, email service status, memory usage, uptime

#### Activity Log
- **GET** `/admin/activity`
- **Auth Required:** Yes (Admin)
- **Query Parameters:**
  - `limit` - Number of activities to return
- **Returns:** Recent orders, reviews, and user registrations

---

## Utility Endpoints

### Get Cryptocurrencies
- **GET** `/cryptocurrencies`
- **Auth Required:** No
- **Returns:** List of supported cryptocurrencies and wallet addresses

### Health Check
- **GET** `/health`
- **Auth Required:** No
- **Returns:** Server status and timestamp

---

## Error Codes

| Status Code | Description |
|-------------|-------------|
| 200 | Success |
| 201 | Created |
| 400 | Bad Request - Invalid input |
| 401 | Unauthorized - Authentication required |
| 403 | Forbidden - Insufficient permissions |
| 404 | Not Found |
| 409 | Conflict - Resource already exists |
| 429 | Too Many Requests - Rate limit exceeded |
| 500 | Internal Server Error |

---

## Rate Limiting

- General endpoints: 100 requests per 15 minutes
- Authentication endpoints: 5 requests per 15 minutes

---

## Pagination

Paginated endpoints return the following pagination object:

```json
{
  "pagination": {
    "page": 1,
    "limit": 10,
    "total": 100,
    "pages": 10
  }
}
```<|MERGE_RESOLUTION|>--- conflicted
+++ resolved
@@ -128,110 +128,15 @@
 - **DELETE** `/products/:id`
 - **Auth Required:** Yes (Admin)
 
-<<<<<<< HEAD
-### Get Search Suggestions
-- **GET** `/products/suggestions`
-- **Auth Required:** No
-- **Query Parameters:**
-  - `q` - Search query (minimum 2 characters)
-  - `limit` - Maximum suggestions to return (default: 5)
-=======
-### Get Product Recommendations
-- **GET** `/products/recommendations`
-- **Auth Required:** Yes
-- **Query Parameters:**
-  - `limit` - Maximum number of recommendations (default: 10)
-- **Description:** Returns personalized product recommendations based on user's purchase history. Uses collaborative filtering to suggest products that similar users have purchased. For new users with no purchase history, returns popular products.
->>>>>>> bd27339a
 - **Response:**
   ```json
   {
     "success": true,
     "data": {
-<<<<<<< HEAD
-      "suggestions": [
-        "Laptop Computer",
-        "Laptop Stand",
-        "Laptop Bag"
-      ]
-    }
-  }
-  ```
-- **Use Case:** Autocomplete/typeahead search
-- Uses Elasticsearch if enabled, otherwise falls back to MongoDB regex search
-
-### Sync Products to Elasticsearch (Admin)
-- **POST** `/products/sync-elasticsearch`
-- **Auth Required:** Yes (Admin)
-=======
-      "recommendations": [
-        {
-          "_id": "product_id",
-          "name": "Product Name",
-          "description": "Product description",
-          "price": 0.001,
-          "priceUSD": 50,
-          "image": "/images/product.jpg",
-          "averageRating": 4.5,
-          "numReviews": 10,
-          "stock": 20,
-          "category": {
-            "_id": "category_id",
-            "name": "Category Name",
-            "slug": "category-slug"
-          }
-        }
-      ],
-      "count": 10
-    }
-  }
-  ```
-
-### Get Related Products
-- **GET** `/products/:id/related`
-- **Auth Required:** No
-- **Query Parameters:**
-  - `limit` - Maximum number of related products (default: 6)
-- **Description:** Returns products related to the specified product. Products are from the same category and sorted by rating.
->>>>>>> bd27339a
 - **Response:**
   ```json
   {
     "success": true,
-<<<<<<< HEAD
-    "message": "Products synced to Elasticsearch successfully"
-  }
-  ```
-- **Use Case:** 
-  - Initial setup of Elasticsearch
-  - Bulk product imports
-  - Recovery after Elasticsearch index issues
-  - Manual sync when products are added via database directly
-=======
-    "data": {
-      "products": [
-        {
-          "_id": "product_id",
-          "name": "Related Product",
-          "description": "Product description",
-          "price": 0.002,
-          "priceUSD": 100,
-          "image": "/images/product.jpg",
-          "averageRating": 4.8,
-          "numReviews": 15,
-          "stock": 10,
-          "category": {
-            "_id": "category_id",
-            "name": "Category Name",
-            "slug": "category-slug"
-          }
-        }
-      ],
-      "count": 6
-    }
-  }
-  ```
->>>>>>> bd27339a
 
 ---
 
