name: CI/CD Pipeline

on:
  push:
    branches: [ main, develop ]
  pull_request:
    branches: [ main, develop ]

env:
  NODE_ENV: test
  JWT_SECRET: test-secret-key-for-ci
  JWT_REFRESH_SECRET: test-refresh-secret-key-for-ci

jobs:
  # Code Quality Checks
  lint:
    name: Lint & Format Check
    runs-on: ubuntu-latest
    
    steps:
    - name: Checkout code
      uses: actions/checkout@v4

    - name: Setup Node.js
      uses: actions/setup-node@v4
      with:
        node-version: '20.x'
        cache: 'npm'

    - name: Install dependencies
      run: npm ci

    - name: Run ESLint
      run: npm run lint
      continue-on-error: false

    - name: Run Prettier check
      run: npm run format:check
      continue-on-error: false

  # Security Scanning
  security:
    name: Security Scan
    runs-on: ubuntu-latest
    
    steps:
    - name: Checkout code
      uses: actions/checkout@v4

    - name: Setup Node.js
      uses: actions/setup-node@v4
      with:
        node-version: '20.x'
        cache: 'npm'

    - name: Install dependencies
      run: npm ci

    - name: Run npm audit
      run: npm audit --audit-level=moderate
      continue-on-error: true

    - name: Run npm audit fix (dry run)
      run: npm audit fix --dry-run
      continue-on-error: true

    - name: Check for secrets with GitLeaks
      uses: gitleaks/gitleaks-action@v2
      env:
        GITHUB_TOKEN: ${{ secrets.GITHUB_TOKEN }}
      continue-on-error: true

  # Automated Testing
  test:
    name: Test (Node ${{ matrix.node-version }})
    runs-on: ubuntu-latest
    needs: [lint]

    services:
      mongodb:
        image: mongo:7.0
        ports:
          - 27017:27017
        options: >-
          --health-cmd "mongosh --eval 'db.adminCommand({ping: 1})' --quiet"
          --health-interval 10s
          --health-timeout 5s
          --health-retries 5

    strategy:
      matrix:
        node-version: [20.x]

    steps:
    - name: Checkout code
      uses: actions/checkout@v4

    - name: Setup Node.js ${{ matrix.node-version }}
      uses: actions/setup-node@v4
      with:
        node-version: ${{ matrix.node-version }}
        cache: 'npm'

    - name: Install dependencies
      run: npm ci

<<<<<<< HEAD
=======
    - name: Run ESLint
      run: npm run lint --if-present
      continue-on-error: true

    - name: Run Prettier check
      run: npm run format:check --if-present
      continue-on-error: true

>>>>>>> 113bed8b
    - name: Run tests
      run: npm run test:coverage
      env:
        NODE_ENV: test
<<<<<<< HEAD
        JWT_SECRET: test-secret-key-for-ci
        JWT_REFRESH_SECRET: test-refresh-secret-key-for-ci
      continue-on-error: true

=======
        JWT_SECRET: test-secret-key-for-ci-pipeline
        JWT_REFRESH_SECRET: test-refresh-secret-key-for-ci-pipeline
        MONGODB_TEST_URI: mongodb://localhost:27017/cstore-test

    - name: Generate coverage report
      run: npm run test:coverage --if-present
      continue-on-error: true
      
>>>>>>> 113bed8b
    - name: Upload coverage to Codecov
      uses: codecov/codecov-action@v4
      if: matrix.node-version == '20.x'
      with:
        files: ./coverage/lcov.info
        flags: unittests
<<<<<<< HEAD
        name: codecov-umbrella
        fail_ci_if_error: false
      continue-on-error: true

    - name: Archive test results
      if: always()
      uses: actions/upload-artifact@v4
      with:
        name: test-results-${{ matrix.node-version }}
        path: |
          coverage/
          *.log
        retention-days: 7
=======
        fail_ci_if_error: false

  security:
    name: Security Scan
    runs-on: ubuntu-latest

    steps:
    - name: Checkout code
      uses: actions/checkout@v4

    - name: Initialize CodeQL
      uses: github/codeql-action/init@v3
      with:
        languages: javascript

    - name: Perform CodeQL Analysis
      uses: github/codeql-action/analyze@v3

    - name: Run Snyk to check for vulnerabilities
      uses: snyk/actions/node@master
      continue-on-error: true
      env:
        SNYK_TOKEN: ${{ secrets.SNYK_TOKEN }}
      with:
        args: --severity-threshold=high

    - name: Run npm audit
      run: npm audit --audit-level=moderate
      continue-on-error: true
>>>>>>> 113bed8b

  # Build Docker Images
  build:
    name: Build Docker Image
    runs-on: ubuntu-latest
    needs: [test, security]

    steps:
    - name: Checkout code
      uses: actions/checkout@v4

    - name: Set up Docker Buildx
      uses: docker/setup-buildx-action@v3
<<<<<<< HEAD

    - name: Build Development Image
      uses: docker/build-push-action@v5
      with:
        context: .
        target: development
        push: false
        tags: cstore:dev
        cache-from: type=gha
        cache-to: type=gha,mode=max

    - name: Build Production Image
=======

    - name: Build Docker image
>>>>>>> 113bed8b
      uses: docker/build-push-action@v5
      with:
        context: .
        target: production
        push: false
        tags: cstore:latest
        cache-from: type=gha
        cache-to: type=gha,mode=max
        outputs: type=docker,dest=/tmp/cstore-image.tar

<<<<<<< HEAD
    - name: Upload Docker image artifact
      uses: actions/upload-artifact@v4
      with:
        name: docker-image
        path: /tmp/cstore-image.tar
        retention-days: 1

  # Container Security Scan
  container-scan:
    name: Container Security Scan
    runs-on: ubuntu-latest
    needs: [build]

    steps:
    - name: Download Docker image
      uses: actions/download-artifact@v4
      with:
        name: docker-image
        path: /tmp

    - name: Load Docker image
      run: docker load --input /tmp/cstore-image.tar

    - name: Run Trivy vulnerability scanner
      uses: aquasecurity/trivy-action@master
      with:
        image-ref: 'cstore:latest'
        format: 'sarif'
        output: 'trivy-results.sarif'
        severity: 'CRITICAL,HIGH'
      continue-on-error: true

    - name: Upload Trivy results to GitHub Security
      uses: github/codeql-action/upload-sarif@v3
      if: always()
      with:
        sarif_file: 'trivy-results.sarif'
      continue-on-error: true

    - name: Run Trivy vulnerability scanner (table output)
      uses: aquasecurity/trivy-action@master
      with:
        image-ref: 'cstore:latest'
        format: 'table'
        severity: 'CRITICAL,HIGH'
      continue-on-error: true

  # Status Check
  ci-success:
    name: CI Success
    runs-on: ubuntu-latest
    needs: [lint, test, build, container-scan]
    if: always()
    
    steps:
    - name: Check CI status
      run: |
        if [ "${{ needs.lint.result }}" != "success" ] || \
           [ "${{ needs.test.result }}" != "success" ] || \
           [ "${{ needs.build.result }}" != "success" ]; then
          echo "CI checks failed"
          exit 1
        fi
        echo "All CI checks passed!"
=======
    - name: Run Trivy vulnerability scanner
      uses: aquasecurity/trivy-action@master
      continue-on-error: true
      with:
        image-ref: cstore:latest
        format: 'sarif'
        output: 'trivy-results.sarif'

    - name: Upload Trivy results to GitHub Security tab
      uses: github/codeql-action/upload-sarif@v3
      if: always()
      with:
        sarif_file: 'trivy-results.sarif'
>>>>>>> 113bed8b
<|MERGE_RESOLUTION|>--- conflicted
+++ resolved
@@ -104,87 +104,12 @@
     - name: Install dependencies
       run: npm ci
 
-<<<<<<< HEAD
-=======
-    - name: Run ESLint
-      run: npm run lint --if-present
-      continue-on-error: true
-
-    - name: Run Prettier check
-      run: npm run format:check --if-present
-      continue-on-error: true
-
->>>>>>> 113bed8b
-    - name: Run tests
-      run: npm run test:coverage
-      env:
-        NODE_ENV: test
-<<<<<<< HEAD
-        JWT_SECRET: test-secret-key-for-ci
-        JWT_REFRESH_SECRET: test-refresh-secret-key-for-ci
-      continue-on-error: true
-
-=======
-        JWT_SECRET: test-secret-key-for-ci-pipeline
-        JWT_REFRESH_SECRET: test-refresh-secret-key-for-ci-pipeline
-        MONGODB_TEST_URI: mongodb://localhost:27017/cstore-test
-
-    - name: Generate coverage report
-      run: npm run test:coverage --if-present
-      continue-on-error: true
-      
->>>>>>> 113bed8b
     - name: Upload coverage to Codecov
       uses: codecov/codecov-action@v4
       if: matrix.node-version == '20.x'
       with:
         files: ./coverage/lcov.info
         flags: unittests
-<<<<<<< HEAD
-        name: codecov-umbrella
-        fail_ci_if_error: false
-      continue-on-error: true
-
-    - name: Archive test results
-      if: always()
-      uses: actions/upload-artifact@v4
-      with:
-        name: test-results-${{ matrix.node-version }}
-        path: |
-          coverage/
-          *.log
-        retention-days: 7
-=======
-        fail_ci_if_error: false
-
-  security:
-    name: Security Scan
-    runs-on: ubuntu-latest
-
-    steps:
-    - name: Checkout code
-      uses: actions/checkout@v4
-
-    - name: Initialize CodeQL
-      uses: github/codeql-action/init@v3
-      with:
-        languages: javascript
-
-    - name: Perform CodeQL Analysis
-      uses: github/codeql-action/analyze@v3
-
-    - name: Run Snyk to check for vulnerabilities
-      uses: snyk/actions/node@master
-      continue-on-error: true
-      env:
-        SNYK_TOKEN: ${{ secrets.SNYK_TOKEN }}
-      with:
-        args: --severity-threshold=high
-
-    - name: Run npm audit
-      run: npm audit --audit-level=moderate
-      continue-on-error: true
->>>>>>> 113bed8b
 
   # Build Docker Images
   build:
@@ -198,9 +123,7 @@
 
     - name: Set up Docker Buildx
       uses: docker/setup-buildx-action@v3
-<<<<<<< HEAD
 
-    - name: Build Development Image
       uses: docker/build-push-action@v5
       with:
         context: .
@@ -211,10 +134,6 @@
         cache-to: type=gha,mode=max
 
     - name: Build Production Image
-=======
-
-    - name: Build Docker image
->>>>>>> 113bed8b
       uses: docker/build-push-action@v5
       with:
         context: .
@@ -224,84 +143,3 @@
         cache-from: type=gha
         cache-to: type=gha,mode=max
         outputs: type=docker,dest=/tmp/cstore-image.tar
-
-<<<<<<< HEAD
-    - name: Upload Docker image artifact
-      uses: actions/upload-artifact@v4
-      with:
-        name: docker-image
-        path: /tmp/cstore-image.tar
-        retention-days: 1
-
-  # Container Security Scan
-  container-scan:
-    name: Container Security Scan
-    runs-on: ubuntu-latest
-    needs: [build]
-
-    steps:
-    - name: Download Docker image
-      uses: actions/download-artifact@v4
-      with:
-        name: docker-image
-        path: /tmp
-
-    - name: Load Docker image
-      run: docker load --input /tmp/cstore-image.tar
-
-    - name: Run Trivy vulnerability scanner
-      uses: aquasecurity/trivy-action@master
-      with:
-        image-ref: 'cstore:latest'
-        format: 'sarif'
-        output: 'trivy-results.sarif'
-        severity: 'CRITICAL,HIGH'
-      continue-on-error: true
-
-    - name: Upload Trivy results to GitHub Security
-      uses: github/codeql-action/upload-sarif@v3
-      if: always()
-      with:
-        sarif_file: 'trivy-results.sarif'
-      continue-on-error: true
-
-    - name: Run Trivy vulnerability scanner (table output)
-      uses: aquasecurity/trivy-action@master
-      with:
-        image-ref: 'cstore:latest'
-        format: 'table'
-        severity: 'CRITICAL,HIGH'
-      continue-on-error: true
-
-  # Status Check
-  ci-success:
-    name: CI Success
-    runs-on: ubuntu-latest
-    needs: [lint, test, build, container-scan]
-    if: always()
-    
-    steps:
-    - name: Check CI status
-      run: |
-        if [ "${{ needs.lint.result }}" != "success" ] || \
-           [ "${{ needs.test.result }}" != "success" ] || \
-           [ "${{ needs.build.result }}" != "success" ]; then
-          echo "CI checks failed"
-          exit 1
-        fi
-        echo "All CI checks passed!"
-=======
-    - name: Run Trivy vulnerability scanner
-      uses: aquasecurity/trivy-action@master
-      continue-on-error: true
-      with:
-        image-ref: cstore:latest
-        format: 'sarif'
-        output: 'trivy-results.sarif'
-
-    - name: Upload Trivy results to GitHub Security tab
-      uses: github/codeql-action/upload-sarif@v3
-      if: always()
-      with:
-        sarif_file: 'trivy-results.sarif'
->>>>>>> 113bed8b
