const express = require('express');
const router = express.Router();
const { protect } = require('../middleware/auth');
<<<<<<< HEAD
const { multiSigApprovalLimiter } = require('../middleware/security');
const {
  validateCreateMultiSigWallet,
  validateUpdateMultiSigWallet,
  validateAddSigner,
  validateCreateTransactionApproval,
  validateApproveTransaction,
  validateExecuteTransaction
} = require('../middleware/validation');
=======
>>>>>>> c68e1b16
const { 
  createWallet,
  getWallets,
  getWallet,
  updateWallet,
  addSigner,
  removeSigner,
  deleteWallet
} = require('../controllers/multiSigWalletController');
const {
  createTransactionApproval,
  getTransactionApprovals,
  getTransactionApproval,
  approveTransaction,
  executeTransaction,
  cancelTransaction
} = require('../controllers/transactionApprovalController');

// All routes require authentication
router.use(protect);

// Wallet management routes
router.route('/wallets')
  .post(validateCreateMultiSigWallet, createWallet)
  .get(getWallets);

router.route('/wallets/:id')
  .get(getWallet)
  .put(validateUpdateMultiSigWallet, updateWallet)
  .delete(deleteWallet);

router.route('/wallets/:id/signers')
  .post(validateAddSigner, addSigner);

router.route('/wallets/:id/signers/:signerId')
  .delete(removeSigner);

// Transaction approval routes
router.route('/transactions')
  .post(createTransactionApproval)
  .get(getTransactionApprovals);

router.route('/transactions/:id')
  .get(getTransactionApproval)
  .delete(cancelTransaction);

router.route('/transactions/:id/approve')
<<<<<<< HEAD
  .post(multiSigApprovalLimiter, validateApproveTransaction, approveTransaction);
=======
  .post(approveTransaction);
>>>>>>> c68e1b16

router.route('/transactions/:id/execute')
  .post(executeTransaction);

<<<<<<< HEAD
=======
// Wallet management routes
router.route('/')
  .post(createWallet)
  .get(getWallets);

router.route('/:id')
  .get(getWallet)
  .put(updateWallet)
  .delete(deleteWallet);

router.route('/:id/signers')
  .post(addSigner);

router.route('/:id/signers/:signerId')
  .delete(removeSigner);

>>>>>>> c68e1b16
module.exports = router;<|MERGE_RESOLUTION|>--- conflicted
+++ resolved
@@ -1,18 +1,6 @@
 const express = require('express');
 const router = express.Router();
 const { protect } = require('../middleware/auth');
-<<<<<<< HEAD
-const { multiSigApprovalLimiter } = require('../middleware/security');
-const {
-  validateCreateMultiSigWallet,
-  validateUpdateMultiSigWallet,
-  validateAddSigner,
-  validateCreateTransactionApproval,
-  validateApproveTransaction,
-  validateExecuteTransaction
-} = require('../middleware/validation');
-=======
->>>>>>> c68e1b16
 const { 
   createWallet,
   getWallets,
@@ -60,32 +48,8 @@
   .delete(cancelTransaction);
 
 router.route('/transactions/:id/approve')
-<<<<<<< HEAD
-  .post(multiSigApprovalLimiter, validateApproveTransaction, approveTransaction);
-=======
-  .post(approveTransaction);
->>>>>>> c68e1b16
 
 router.route('/transactions/:id/execute')
   .post(executeTransaction);
 
-<<<<<<< HEAD
-=======
-// Wallet management routes
-router.route('/')
-  .post(createWallet)
-  .get(getWallets);
-
-router.route('/:id')
-  .get(getWallet)
-  .put(updateWallet)
-  .delete(deleteWallet);
-
-router.route('/:id/signers')
-  .post(addSigner);
-
-router.route('/:id/signers/:signerId')
-  .delete(removeSigner);
-
->>>>>>> c68e1b16
 module.exports = router;