--- conflicted
+++ resolved
@@ -80,22 +80,6 @@
   });
 }
 
-<<<<<<< HEAD
-// Initialize logging service
-loggingService.initialize().catch(err => {
-  logger.error('Logging service initialization failed:', err);
-});
-
-// Start performance monitoring
-if (process.env.PERFORMANCE_MONITORING_ENABLED !== 'false') {
-  performanceService.startMemoryMonitoring();
-  logger.info('Performance monitoring started');
-}
-=======
-// HTTPS enforcement (must be first)
-app.use(enforceHttps);
-app.use(secureSessionCookies);
->>>>>>> 3ad0de48
 
 // Security middleware
 app.use(securityHeaders);
