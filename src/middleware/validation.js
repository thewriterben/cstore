--- conflicted
+++ resolved
@@ -116,59 +116,6 @@
     quantity: Joi.number().integer().min(0).required()
   }),
 
-<<<<<<< HEAD
-  // Create multi-sig wallet
-  createMultiSigWallet: Joi.object({
-    name: Joi.string().min(3).max(100).required(),
-    cryptocurrency: Joi.string().valid('BTC', 'ETH', 'USDT').required(),
-    address: Joi.string().min(10).required(),
-    signers: Joi.array().items(
-      Joi.object({
-        email: Joi.string().email().required(),
-        publicKey: Joi.string().optional().allow('')
-      })
-    ).min(2).required(),
-    requiredSignatures: Joi.number().integer().min(2).required(),
-    description: Joi.string().max(500).optional().allow('')
-  }),
-
-  // Update multi-sig wallet
-  updateMultiSigWallet: Joi.object({
-    name: Joi.string().min(3).max(100).optional(),
-    description: Joi.string().max(500).optional().allow(''),
-    isActive: Joi.boolean().optional()
-  }),
-
-  // Add signer to wallet
-  addSigner: Joi.object({
-    email: Joi.string().email().required(),
-    publicKey: Joi.string().optional().allow('')
-  }),
-
-  // Create transaction approval
-  createTransactionApproval: Joi.object({
-    walletId: Joi.string().required(),
-    orderId: Joi.string().optional(),
-    amount: Joi.number().min(0).required(),
-    toAddress: Joi.string().min(10).required(),
-    description: Joi.string().max(500).optional().allow('')
-  }),
-
-  // Approve/reject transaction
-  approveTransaction: Joi.object({
-    approved: Joi.boolean().required(),
-    signature: Joi.string().optional().allow(''),
-    comment: Joi.string().max(500).optional().allow('')
-  }),
-
-  // Execute transaction
-  executeTransaction: Joi.object({
-    transactionHash: Joi.string().min(10).required()
-=======
-  // Wishlist item
-  wishlistItem: Joi.object({
-    productId: Joi.string().required()
->>>>>>> 58bdbf81
   })
 };
 
@@ -178,16 +125,6 @@
 const validateUpdateCategory = validate(schemas.updateCategory);
 const validateCartItem = validate(schemas.cartItem);
 const validateUpdateCartItem = validate(schemas.updateCartItem);
-<<<<<<< HEAD
-const validateCreateMultiSigWallet = validate(schemas.createMultiSigWallet);
-const validateUpdateMultiSigWallet = validate(schemas.updateMultiSigWallet);
-const validateAddSigner = validate(schemas.addSigner);
-const validateCreateTransactionApproval = validate(schemas.createTransactionApproval);
-const validateApproveTransaction = validate(schemas.approveTransaction);
-const validateExecuteTransaction = validate(schemas.executeTransaction);
-=======
-const validateWishlistItem = validate(schemas.wishlistItem);
->>>>>>> 58bdbf81
 
 module.exports = { 
   validate, 
@@ -197,14 +134,4 @@
   validateUpdateCategory,
   validateCartItem,
   validateUpdateCartItem,
-<<<<<<< HEAD
-  validateCreateMultiSigWallet,
-  validateUpdateMultiSigWallet,
-  validateAddSigner,
-  validateCreateTransactionApproval,
-  validateApproveTransaction,
-  validateExecuteTransaction
-=======
-  validateWishlistItem
->>>>>>> 58bdbf81
 };