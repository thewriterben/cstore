const Joi = require('joi');
const { AppError } = require('./errorHandler');

// Validate request body
const validate = (schema) => {
  return (req, res, next) => {
    const { error } = schema.validate(req.body, {
      abortEarly: false,
      stripUnknown: true
    });

    if (error) {
      const message = error.details.map(detail => detail.message).join(', ');
      return next(new AppError(message, 400));
    }

    next();
  };
};

// Common validation schemas
const schemas = {
  // User registration
  register: Joi.object({
    name: Joi.string().min(2).max(100).required(),
    email: Joi.string().email().required(),
    password: Joi.string().min(6).max(100).required()
  }),

  // User login
  login: Joi.object({
    email: Joi.string().email().required(),
    password: Joi.string().required()
  }),

  // Create order
  createOrder: Joi.object({
    productId: Joi.string().required(),
    quantity: Joi.number().integer().min(1).required(),
    customerEmail: Joi.string().email().required(),
    cryptocurrency: Joi.string().valid('BTC', 'ETH', 'USDT').required(),
    shippingAddress: Joi.object({
      street: Joi.string(),
      city: Joi.string(),
      state: Joi.string(),
      postalCode: Joi.string(),
      country: Joi.string()
    }).optional()
  }),

  // Confirm payment
  confirmPayment: Joi.object({
    orderId: Joi.string().required(),
    transactionHash: Joi.string().min(10).required()
  }),

  // Create product (admin)
  createProduct: Joi.object({
    name: Joi.string().min(3).max(200).required(),
    description: Joi.string().min(10).max(2000).required(),
    price: Joi.number().min(0).required(),
    priceUSD: Joi.number().min(0).required(),
    currency: Joi.string().valid('BTC', 'ETH', 'USDT').default('BTC'),
    category: Joi.string().optional(),
    stock: Joi.number().integer().min(0).default(0),
    image: Joi.string().optional()
  }),

  // Update product (admin)
  updateProduct: Joi.object({
    name: Joi.string().min(3).max(200).optional(),
    description: Joi.string().min(10).max(2000).optional(),
    price: Joi.number().min(0).optional(),
    priceUSD: Joi.number().min(0).optional(),
    currency: Joi.string().valid('BTC', 'ETH', 'USDT').optional(),
    category: Joi.string().optional(),
    stock: Joi.number().integer().min(0).optional(),
    image: Joi.string().optional(),
    isActive: Joi.boolean().optional()
  }),

  // Create/Update review
  review: Joi.object({
    productId: Joi.string().optional(),
    orderId: Joi.string().optional(),
    rating: Joi.number().integer().min(1).max(5).required(),
    title: Joi.string().max(100).optional().allow(''),
    comment: Joi.string().min(10).max(1000).required()
  }),

  // Create category
  createCategory: Joi.object({
    name: Joi.string().min(2).max(50).required(),
    description: Joi.string().max(500).optional().allow(''),
    image: Joi.string().optional().allow(''),
    displayOrder: Joi.number().integer().min(0).optional()
  }),

  // Update category
  updateCategory: Joi.object({
    name: Joi.string().min(2).max(50).optional(),
    description: Joi.string().max(500).optional().allow(''),
    image: Joi.string().optional().allow(''),
    isActive: Joi.boolean().optional(),
    displayOrder: Joi.number().integer().min(0).optional()
  }),

  // Cart item
  cartItem: Joi.object({
    productId: Joi.string().required(),
    quantity: Joi.number().integer().min(1).required()
  }),

  // Update cart item quantity
  updateCartItem: Joi.object({
    quantity: Joi.number().integer().min(0).required()
<<<<<<< HEAD
  }),

  // Wishlist item
  wishlistItem: Joi.object({
    productId: Joi.string().required()
  }),

  // Multi-sig wallet
  createMultiSigWallet: Joi.object({
    name: Joi.string().min(3).max(100).required(),
    cryptocurrency: Joi.string().valid('BTC', 'ETH', 'USDT').required(),
    address: Joi.string().required(),
    signers: Joi.array().items(Joi.object({
      user: Joi.string().required(),
      publicKey: Joi.string().required()
    })).min(2).required(),
    requiredSignatures: Joi.number().integer().min(2).required(),
    description: Joi.string().max(500).optional().allow('')
  }),

  updateMultiSigWallet: Joi.object({
    name: Joi.string().min(3).max(100).optional(),
    description: Joi.string().max(500).optional().allow(''),
    isActive: Joi.boolean().optional()
  }),

  addSigner: Joi.object({
    email: Joi.string().email().required(),
    publicKey: Joi.string().required()
  }),

  createTransactionApproval: Joi.object({
    walletId: Joi.string().required(),
    toAddress: Joi.string().required(),
    amount: Joi.number().min(0).required(),
    cryptocurrency: Joi.string().valid('BTC', 'ETH', 'USDT').required(),
    description: Joi.string().max(500).optional().allow('')
  }),

  approveTransaction: Joi.object({
    signature: Joi.string().required()
  }),

  executeTransaction: Joi.object({
    transactionHash: Joi.string().optional().allow('')
=======
>>>>>>> 113bed8b
  })
};

// Export validation middleware with specific schemas
const validateReview = validate(schemas.review);
const validateCategory = validate(schemas.createCategory);
const validateUpdateCategory = validate(schemas.updateCategory);
const validateCartItem = validate(schemas.cartItem);
const validateUpdateCartItem = validate(schemas.updateCartItem);
<<<<<<< HEAD
const validateWishlistItem = validate(schemas.wishlistItem);
=======
>>>>>>> 113bed8b
const validateCreateMultiSigWallet = validate(schemas.createMultiSigWallet);
const validateUpdateMultiSigWallet = validate(schemas.updateMultiSigWallet);
const validateAddSigner = validate(schemas.addSigner);
const validateCreateTransactionApproval = validate(schemas.createTransactionApproval);
const validateApproveTransaction = validate(schemas.approveTransaction);
const validateExecuteTransaction = validate(schemas.executeTransaction);

module.exports = { 
  validate, 
  schemas,
  validateReview,
  validateCategory,
  validateUpdateCategory,
  validateCartItem,
  validateUpdateCartItem,
<<<<<<< HEAD
  validateWishlistItem,
=======
>>>>>>> 113bed8b
  validateCreateMultiSigWallet,
  validateUpdateMultiSigWallet,
  validateAddSigner,
  validateCreateTransactionApproval,
  validateApproveTransaction,
<<<<<<< HEAD
  validateExecuteTransaction,
=======
>>>>>>> 113bed8b
};<|MERGE_RESOLUTION|>--- conflicted
+++ resolved
@@ -113,55 +113,7 @@
 
   // Update cart item quantity
   updateCartItem: Joi.object({
-    quantity: Joi.number().integer().min(0).required()
-<<<<<<< HEAD
-  }),
-
-  // Wishlist item
-  wishlistItem: Joi.object({
-    productId: Joi.string().required()
-  }),
-
-  // Multi-sig wallet
-  createMultiSigWallet: Joi.object({
-    name: Joi.string().min(3).max(100).required(),
-    cryptocurrency: Joi.string().valid('BTC', 'ETH', 'USDT').required(),
-    address: Joi.string().required(),
-    signers: Joi.array().items(Joi.object({
-      user: Joi.string().required(),
-      publicKey: Joi.string().required()
-    })).min(2).required(),
-    requiredSignatures: Joi.number().integer().min(2).required(),
-    description: Joi.string().max(500).optional().allow('')
-  }),
-
-  updateMultiSigWallet: Joi.object({
-    name: Joi.string().min(3).max(100).optional(),
-    description: Joi.string().max(500).optional().allow(''),
-    isActive: Joi.boolean().optional()
-  }),
-
-  addSigner: Joi.object({
-    email: Joi.string().email().required(),
-    publicKey: Joi.string().required()
-  }),
-
-  createTransactionApproval: Joi.object({
-    walletId: Joi.string().required(),
-    toAddress: Joi.string().required(),
-    amount: Joi.number().min(0).required(),
-    cryptocurrency: Joi.string().valid('BTC', 'ETH', 'USDT').required(),
-    description: Joi.string().max(500).optional().allow('')
-  }),
-
-  approveTransaction: Joi.object({
-    signature: Joi.string().required()
-  }),
-
-  executeTransaction: Joi.object({
-    transactionHash: Joi.string().optional().allow('')
-=======
->>>>>>> 113bed8b
+    quantity: Joi.number().integer().min(0).required()n
   })
 };
 
@@ -171,10 +123,6 @@
 const validateUpdateCategory = validate(schemas.updateCategory);
 const validateCartItem = validate(schemas.cartItem);
 const validateUpdateCartItem = validate(schemas.updateCartItem);
-<<<<<<< HEAD
-const validateWishlistItem = validate(schemas.wishlistItem);
-=======
->>>>>>> 113bed8b
 const validateCreateMultiSigWallet = validate(schemas.createMultiSigWallet);
 const validateUpdateMultiSigWallet = validate(schemas.updateMultiSigWallet);
 const validateAddSigner = validate(schemas.addSigner);
@@ -190,17 +138,9 @@
   validateUpdateCategory,
   validateCartItem,
   validateUpdateCartItem,
-<<<<<<< HEAD
-  validateWishlistItem,
-=======
->>>>>>> 113bed8b
   validateCreateMultiSigWallet,
   validateUpdateMultiSigWallet,
   validateAddSigner,
   validateCreateTransactionApproval,
   validateApproveTransaction,
-<<<<<<< HEAD
-  validateExecuteTransaction,
-=======
->>>>>>> 113bed8b
 };