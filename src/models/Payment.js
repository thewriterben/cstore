--- conflicted
+++ resolved
@@ -54,11 +54,6 @@
 
 // Index for efficient queries
 paymentSchema.index({ order: 1 });
-<<<<<<< HEAD
-// transactionHash already has unique index from schema definition
-=======
-// transactionHash index is already created by unique: true in schema
->>>>>>> 7408429a
 paymentSchema.index({ status: 1, createdAt: -1 });
 
 module.exports = mongoose.model('Payment', paymentSchema);