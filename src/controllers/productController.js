--- conflicted
+++ resolved
@@ -2,11 +2,6 @@
 const { asyncHandler } = require('../middleware/errorHandler');
 const { AppError } = require('../middleware/errorHandler');
 const logger = require('../utils/logger');
-<<<<<<< HEAD
-const elasticsearchService = require('../services/elasticsearchService');
-=======
-const recommendationService = require('../services/recommendationService');
->>>>>>> bd27339a
 
 // @desc    Get all products
 // @route   GET /api/products
@@ -227,107 +222,6 @@
   });
 });
 
-<<<<<<< HEAD
-// @desc    Get search suggestions (autocomplete)
-// @route   GET /api/products/suggestions
-// @access  Public
-const getSuggestions = asyncHandler(async (req, res, next) => {
-  const { q, limit = 5 } = req.query;
-
-  if (!q || q.length < 2) {
-    return res.json({
-      success: true,
-      data: { suggestions: [] }
-    });
-  }
-
-  // Use Elasticsearch if available
-  if (elasticsearchService.isEnabled() && await elasticsearchService.isAvailable()) {
-    const suggestions = await elasticsearchService.getSuggestions(q, Number(limit));
-    return res.json({
-      success: true,
-      data: { suggestions }
-    });
-  }
-
-  // Fallback: simple MongoDB regex search
-  const products = await Product.find({
-    isActive: true,
-    name: { $regex: q, $options: 'i' }
-  })
-    .select('name')
-    .limit(Number(limit));
-
-  const suggestions = products.map(p => p.name);
-
-  res.json({
-    success: true,
-    data: { suggestions }
-  });
-});
-
-// @desc    Sync products to Elasticsearch (Admin only)
-// @route   POST /api/products/sync-elasticsearch
-// @access  Private/Admin
-const syncElasticsearch = asyncHandler(async (req, res, next) => {
-  if (!elasticsearchService.isEnabled()) {
-    return res.json({
-      success: false,
-      message: 'Elasticsearch is not enabled'
-    });
-  }
-
-  const success = await elasticsearchService.syncAllProducts(Product);
-
-  if (success) {
-    return res.json({
-      success: true,
-      message: 'Products synced to Elasticsearch successfully'
-    });
-  }
-
-  res.status(500).json({
-    success: false,
-    message: 'Failed to sync products to Elasticsearch'
-=======
-// @desc    Get product recommendations for user
-// @route   GET /api/products/recommendations
-// @access  Private
-const getRecommendations = asyncHandler(async (req, res, next) => {
-  const limit = parseInt(req.query.limit) || 10;
-  
-  const recommendations = await recommendationService.getRecommendationsForUser(
-    req.user.id,
-    limit
-  );
-
-  res.json({
-    success: true,
-    data: {
-      recommendations,
-      count: recommendations.length
-    }
-  });
-});
-
-// @desc    Get related products for a specific product
-// @route   GET /api/products/:id/related
-// @access  Public
-const getRelatedProducts = asyncHandler(async (req, res, next) => {
-  const limit = parseInt(req.query.limit) || 6;
-  
-  const relatedProducts = await recommendationService.getRelatedProducts(
-    req.params.id,
-    limit
-  );
-
-  res.json({
-    success: true,
-    data: {
-      products: relatedProducts,
-      count: relatedProducts.length
-    }
->>>>>>> bd27339a
   });
 });
 
@@ -337,11 +231,4 @@
   createProduct,
   updateProduct,
   deleteProduct,
-<<<<<<< HEAD
-  getSuggestions,
-  syncElasticsearch
-=======
-  getRecommendations,
-  getRelatedProducts
->>>>>>> bd27339a
 };