const request = require('supertest');
const app = require('../src/app');
const User = require('../src/models/User');
const tokenBlacklist = require('../src/utils/tokenBlacklist');
const { generateToken } = require('../src/utils/jwt');

describe('JWT Token Revocation', () => {
  let user;
  let token;

  beforeEach(async () => {
    if (!global.isConnected()) {
      console.log('Skipping test: Database not connected');
      return;
    }

    // Create test user
    user = await User.create({
      name: 'Test User',
      email: 'test@example.com',
      password: 'password123'
    });

    // Generate token
    token = generateToken(user._id);
  });

  describe('POST /api/auth/logout', () => {
    it('should logout user and revoke token', async () => {
      if (!global.isConnected()) return;

      const res = await request(app)
        .post('/api/auth/logout')
        .set('Authorization', `Bearer ${token}`)
        .send();

      expect(res.statusCode).toBe(200);
      expect(res.body.success).toBe(true);
      expect(res.body.message).toContain('Logged out');
    });

    it('should not allow using revoked token', async () => {
      if (!global.isConnected()) return;

      // Logout (revoke token)
      await request(app)
        .post('/api/auth/logout')
        .set('Authorization', `Bearer ${token}`)
        .send();

      // Try to use revoked token
      const res = await request(app)
        .get('/api/auth/me')
        .set('Authorization', `Bearer ${token}`)
        .send();

      expect(res.statusCode).toBe(401);
      expect(res.body.success).toBe(false);
    });

    it('should require authentication', async () => {
      if (!global.isConnected()) return;

      const res = await request(app)
        .post('/api/auth/logout')
        .send();

      expect(res.statusCode).toBe(401);
    });
  });

  describe('POST /api/auth/logout-all', () => {
    it('should revoke all user tokens', async () => {
      if (!global.isConnected()) return;

      const res = await request(app)
        .post('/api/auth/logout-all')
        .set('Authorization', `Bearer ${token}`)
        .send();

      expect(res.statusCode).toBe(200);
      expect(res.body.success).toBe(true);
      expect(res.body.message).toContain('all devices');
    });

    it('should not allow using any token after logout-all', async () => {
      if (!global.isConnected()) return;

      // Create second token for same user
      const token2 = generateToken(user._id);

      // Logout from all devices
      await request(app)
        .post('/api/auth/logout-all')
        .set('Authorization', `Bearer ${token}`)
        .send();

      // Try to use first token
      const res1 = await request(app)
        .get('/api/auth/me')
        .set('Authorization', `Bearer ${token}`)
        .send();

      expect(res1.statusCode).toBe(401);

      // Try to use second token
      const res2 = await request(app)
        .get('/api/auth/me')
        .set('Authorization', `Bearer ${token2}`)
        .send();

      expect(res2.statusCode).toBe(401);
    });
  });

  describe('PUT /api/auth/password', () => {
    it('should revoke all tokens on password change', async () => {
      if (!global.isConnected()) return;

      // Change password
      const res = await request(app)
        .put('/api/auth/password')
        .set('Authorization', `Bearer ${token}`)
        .send({
          currentPassword: 'password123',
          newPassword: 'newPassword123'
        });

      expect(res.statusCode).toBe(200);
      expect(res.body.success).toBe(true);
      expect(res.body.data.token).toBeDefined();

      // Old token should not work
      const res2 = await request(app)
        .get('/api/auth/me')
        .set('Authorization', `Bearer ${token}`)
        .send();

      expect(res2.statusCode).toBe(401);

      // New token should work
      const newToken = res.body.data.token;
      const res3 = await request(app)
        .get('/api/auth/me')
        .set('Authorization', `Bearer ${newToken}`)
        .send();

      expect(res3.statusCode).toBe(200);
    });
  });

  describe('Token Blacklist Utility', () => {
    it('should handle token blacklist operations when Redis unavailable', async () => {
      if (!global.isConnected()) return;

      // These should not throw errors even if Redis is unavailable
      const isBlacklisted = await tokenBlacklist.isBlacklisted(token);
      expect(typeof isBlacklisted).toBe('boolean');

      const added = await tokenBlacklist.addToBlacklist(token);
      expect(typeof added).toBe('boolean');
    });

<<<<<<< HEAD
    it('should check if token is blacklisted using isTokenBlacklisted function', async () => {
      if (!global.isConnected()) return;

      const { isTokenBlacklisted } = require('../src/utils/tokenBlacklist');

      // Check token before blacklisting
      const beforeBlacklist = await isTokenBlacklisted(token);
      expect(typeof beforeBlacklist).toBe('boolean');

      // Add token to blacklist
      await tokenBlacklist.addToBlacklist(token);

      // Check token after blacklisting - may return true if Redis is available
      const afterBlacklist = await isTokenBlacklisted(token);
      expect(typeof afterBlacklist).toBe('boolean');
=======
    it('should blacklist token using blacklistToken function', async () => {
      if (!global.isConnected()) return;

      // blacklistToken should work the same as addToBlacklist
      const result = await tokenBlacklist.blacklistToken(token);
      expect(typeof result).toBe('boolean');
>>>>>>> ba4d832c
    });
  });
});<|MERGE_RESOLUTION|>--- conflicted
+++ resolved
@@ -161,30 +161,7 @@
       expect(typeof added).toBe('boolean');
     });
 
-<<<<<<< HEAD
-    it('should check if token is blacklisted using isTokenBlacklisted function', async () => {
-      if (!global.isConnected()) return;
 
-      const { isTokenBlacklisted } = require('../src/utils/tokenBlacklist');
-
-      // Check token before blacklisting
-      const beforeBlacklist = await isTokenBlacklisted(token);
-      expect(typeof beforeBlacklist).toBe('boolean');
-
-      // Add token to blacklist
-      await tokenBlacklist.addToBlacklist(token);
-
-      // Check token after blacklisting - may return true if Redis is available
-      const afterBlacklist = await isTokenBlacklisted(token);
-      expect(typeof afterBlacklist).toBe('boolean');
-=======
-    it('should blacklist token using blacklistToken function', async () => {
-      if (!global.isConnected()) return;
-
-      // blacklistToken should work the same as addToBlacklist
-      const result = await tokenBlacklist.blacklistToken(token);
-      expect(typeof result).toBe('boolean');
->>>>>>> ba4d832c
     });
   });
 });