# CStore - Cryptocurrency Marketplace

A full-featured cryptocurrency marketplace built with Node.js, Express, and MongoDB. This application includes JWT authentication, comprehensive blockchain integration, email notifications, shopping cart, reviews system, and admin dashboard API.

## ⚠️ Project Status

**Version 2.1 - Feature Complete** 

This version includes all core e-commerce features. While functional, additional testing and hardening is recommended before production use.

## 🚀 Version 2.1 - Current Release

### ✅ Fully Implemented Features

#### Core E-commerce
- 🔐 **JWT Authentication**: Secure user registration and login with bcrypt password hashing
- 💾 **MongoDB Integration**: Persistent data storage with Mongoose ODM
- 🛡️ **Security**: Helmet, rate limiting, input validation, and sanitization
- 📊 **Complete Database Models**: Users, Products, Orders, Payments, Categories, Reviews, Shopping Cart
- 🔍 **Product Management**: Full CRUD operations with search, filtering, sorting, and pagination
- 🔎 **Advanced Search**: Elasticsearch integration for fuzzy search, typo tolerance, and better relevance
- 👤 **User Management**: User profiles and role-based access control (admin/user)
- 📦 **Order Management**: Complete order lifecycle with status tracking
- 💳 **Payment Processing**: Payment confirmation with blockchain verification

#### New Features (v2.1)
- ⭐ **Review & Rating System**: Complete review CRUD operations with rating aggregation
- 📁 **Category Management**: Full category system with hierarchical support
- 🛒 **Shopping Cart**: Persistent cart with validation and stock management
- 📧 **Email Service**: Transactional emails (welcome, order confirmation, payment receipt, shipping notifications)
- 🔗 **Enhanced Blockchain**: Webhook support, real-time monitoring, retry mechanisms
- 📊 **Admin Dashboard API**: Complete admin endpoints for analytics, user management, and system monitoring

#### Infrastructure
- 🧪 **Testing Suite**: Jest tests with Supertest for authentication and products
- 🐳 **Docker Support**: Dockerfile and Docker Compose configuration
- 📝 **Logging**: Winston logger with file and console transports
- 🚦 **Error Handling**: Centralized error handling middleware
- 📈 **Analytics**: Sales analytics, product analytics, and activity logging

### 🔧 Configuration Required

These features are implemented but require configuration:
- **Email Service**: Configure SMTP settings in `.env`
- **Blockchain Webhooks**: Set webhook URL for payment notifications
- **Admin Alerts**: Configure admin email for system alerts

### ❌ Not Yet Implemented (Future Enhancements)

- Wishlist feature
<<<<<<< HEAD
- Advanced search with Elasticsearch
- Admin dashboard UI (React-based panel)
- Internationalization (i18n)

## Tech Stack

### Backend
- **Node.js** & **Express.js** - Server framework
- **MongoDB** & **Mongoose** - Database and ODM
- **JWT** - Authentication
- **Bcrypt** - Password hashing
- **Winston** - Logging
- **Morgan** - HTTP request logging
- **Joi** - Request validation
- **Nodemailer** - Email service

### Security
- **Helmet** - Security headers
- **Express Rate Limit** - Rate limiting
- **Custom Sanitization** - NoSQL injection prevention (Express 5 compatible)
- **Custom XSS Protection** - Cross-site scripting prevention (Express 5 compatible)
- **HPP** - HTTP parameter pollution prevention

### Blockchain
- **Web3.js** - Ethereum interaction
- **Axios** - Blockchain API calls
- Support for BTC, ETH, and USDT

### Frontend
- **HTML5**, **CSS3**, **Vanilla JavaScript**
- Responsive design
- Clean, modern UI

### DevOps
- **Docker** & **Docker Compose**
- **Jest** & **Supertest** - Testing
- **GitHub Actions** - Basic CI/CD workflow files included

## 📖 Documentation

- **[API Endpoints](docs/API_ENDPOINTS.md)** - Complete API endpoint reference with examples
- **[Authentication System](docs/AUTHENTICATION.md)** - JWT authentication and RBAC guide
- **[API Documentation](docs/API.md)** - Detailed API documentation
- **[Multi-Signature Wallets](docs/MULTI_SIG_WALLET.md)** - Multi-sig wallet setup and usage guide

## Getting Started

### Prerequisites

- **Node.js** (v18 or higher)
- **MongoDB** (v7.0 or higher) or Docker
- **npm** or **yarn**
- **SMTP Server** (optional, for email features)

### Installation

1. **Clone the repository:**
```bash
git clone https://github.com/thewriterben/cstore.git
cd cstore
```

2. **Install dependencies:**
```bash
npm install
```

3. **Configure environment:**
```bash
cp .env.example .env
```

Edit `.env` and update the following variables:
```env
# Server
PORT=3000
APP_URL=http://localhost:3000

# Database
MONGODB_URI=mongodb://localhost:27017/cstore

# JWT Secrets (Generate strong secrets for production!)
JWT_SECRET=your-super-secret-jwt-key-change-in-production
JWT_REFRESH_SECRET=your-super-secret-refresh-jwt-key-change-in-production

# Email Configuration (Required for email features)
SMTP_HOST=smtp.gmail.com
SMTP_PORT=587
SMTP_USER=your-email@gmail.com
SMTP_PASSWORD=your-app-password
SMTP_FROM_EMAIL=noreply@cstore.example.com
ADMIN_EMAIL=admin@cstore.example.com

# Cryptocurrency Wallet Addresses (Replace with your own)
BTC_ADDRESS=your-btc-address
ETH_ADDRESS=your-eth-address
USDT_ADDRESS=your-usdt-address

# Blockchain Configuration (Optional)
VERIFY_BLOCKCHAIN=false
PAYMENT_WEBHOOK_URL=https://your-domain.com/webhook
WEBHOOK_SECRET=your-webhook-secret

# Initial data seeding
SEED_DATA=true
```

4. **Start MongoDB** (if not using Docker):
```bash
# Using Homebrew (macOS)
brew services start mongodb-community

# Using systemd (Linux)
sudo systemctl start mongod
```

### Running the Application

#### Development Mode:
```bash
npm run dev
```

#### Production Mode:
```bash
npm start
```

#### Legacy Mode (v1.0 with in-memory storage):
```bash
npm run start:legacy
```

The application will be available at `http://localhost:3000`

### Using Docker

#### Run with Docker Compose (Recommended):
```bash
# Start all services (MongoDB + Application)
docker-compose up -d

# View logs
docker-compose logs -f

# Stop services
docker-compose down
```

#### Development with Docker:
```bash
# Start in development mode with hot-reload
docker-compose --profile dev up -d app-dev
```

### Testing

Run the test suite:
```bash
npm test
```

Run tests with coverage:
```bash
npm run test:coverage
```

Run tests in watch mode:
```bash
npm run test:watch
```

## 📚 API Documentation

### Authentication Endpoints

#### Register User
```http
POST /api/auth/register
Content-Type: application/json

{
  "name": "John Doe",
  "email": "john@example.com",
  "password": "securepassword123"
}
```

#### Login
```http
POST /api/auth/login
Content-Type: application/json

{
  "email": "john@example.com",
  "password": "securepassword123"
}
```

#### Get Current User
```http
GET /api/auth/me
Authorization: Bearer <token>
```

#### Update Profile
```http
PUT /api/auth/profile
Authorization: Bearer <token>
Content-Type: application/json

{
  "name": "John Updated"
}
```

### Product Endpoints

#### Get All Products
```http
GET /api/products?page=1&limit=10&search=laptop&minPrice=100&maxPrice=1000
```

#### Get Single Product
```http
GET /api/products/:id
```

#### Create Product (Admin Only)
```http
POST /api/products
Authorization: Bearer <admin-token>
Content-Type: application/json

{
  "name": "New Product",
  "description": "Product description",
  "price": 0.005,
  "priceUSD": 250,
  "stock": 20,
  "category": "category-id"
}
```

#### Update Product (Admin Only)
```http
PUT /api/products/:id
Authorization: Bearer <admin-token>
Content-Type: application/json

{
  "stock": 25,
  "price": 0.006
}
```

#### Delete Product (Admin Only)
```http
DELETE /api/products/:id
Authorization: Bearer <admin-token>
```

#### Get Product Recommendations
```http
GET /api/products/recommendations?limit=10
Authorization: Bearer <token>
```

Returns personalized product recommendations based on user's purchase history.

#### Get Related Products
```http
GET /api/products/:id/related?limit=6
```

Returns products related to a specific product (same category).

### Order Endpoints

#### Create Order
```http
POST /api/orders
Authorization: Bearer <token> (optional)
Content-Type: application/json

{
  "productId": "product-id",
  "quantity": 2,
  "customerEmail": "customer@example.com",
  "cryptocurrency": "BTC",
  "shippingAddress": {
    "street": "123 Main St",
    "city": "New York",
    "state": "NY",
    "postalCode": "10001",
    "country": "USA"
  }
}
```

#### Get Order
```http
GET /api/orders/:id
Authorization: Bearer <token> (optional)
```

#### Get My Orders
```http
GET /api/orders/my-orders
Authorization: Bearer <token>
```

#### Get All Orders (Admin Only)
```http
GET /api/orders?status=pending&page=1&limit=20
Authorization: Bearer <admin-token>
```

#### Update Order Status (Admin Only)
```http
PUT /api/orders/:id/status
Authorization: Bearer <admin-token>
Content-Type: application/json

{
  "status": "shipped"
}
```

### Payment Endpoints

#### Confirm Payment
```http
POST /api/payments/confirm
Content-Type: application/json

{
  "orderId": "order-id",
  "transactionHash": "0x1234567890abcdef..."
}
```

#### Get Payment by Order
```http
GET /api/payments/order/:orderId
```

#### Get All Payments (Admin Only)
```http
GET /api/payments?status=confirmed&page=1&limit=20
Authorization: Bearer <admin-token>
```

### Cryptocurrency Endpoints

#### Get Supported Cryptocurrencies
```http
GET /api/cryptocurrencies
```

### Health Check

```http
GET /api/health
```

## 🏗️ Project Structure

```
cstore/
├── src/                        # Source code
│   ├── config/                 # Configuration files
│   │   └── database.js         # MongoDB connection
│   ├── controllers/            # Route controllers
│   │   ├── authController.js   # Authentication logic
│   │   ├── orderController.js  # Order management
│   │   ├── paymentController.js # Payment processing
│   │   └── productController.js # Product management
│   ├── middleware/             # Custom middleware
│   │   ├── auth.js             # Authentication middleware
│   │   ├── errorHandler.js     # Error handling
│   │   ├── security.js         # Security middleware
│   │   └── validation.js       # Request validation
│   ├── models/                 # Mongoose models
│   │   ├── User.js             # User schema
│   │   ├── Product.js          # Product schema
│   │   ├── Order.js            # Order schema
│   │   ├── Payment.js          # Payment schema
│   │   ├── Category.js         # Category schema
│   │   └── Review.js           # Review schema (no API endpoints yet)
│   ├── routes/                 # API routes
│   │   ├── authRoutes.js       # Auth endpoints
│   │   ├── orderRoutes.js      # Order endpoints
│   │   ├── paymentRoutes.js    # Payment endpoints
│   │   └── productRoutes.js    # Product endpoints
│   ├── services/               # Business logic services
│   │   └── blockchainService.js # Blockchain verification (basic)
│   ├── utils/                  # Utility functions
│   │   ├── jwt.js              # JWT token management
│   │   ├── logger.js           # Winston logger
│   │   └── seedData.js         # Database seeding
│   └── app.js                  # Express app configuration
├── tests/                      # Test files
│   ├── setup.js                # Test configuration
│   ├── auth.test.js            # Auth tests
│   └── products.test.js        # Product tests
├── public/                     # Frontend files
│   ├── index.html              # Main HTML
│   ├── css/                    # Stylesheets
│   └── js/                     # Client-side JavaScript
├── logs/                       # Log files (generated)
├── server-new.js               # Production server entry point (v2.0)
├── server.js                   # Legacy server (v1.0 - in-memory storage)
├── Dockerfile                  # Docker configuration
├── docker-compose.yml          # Docker Compose setup
├── jest.config.js              # Jest configuration
├── package.json                # Dependencies
├── .env.example                # Environment template
├── .gitignore                  # Git ignore rules
└── README.md                   # This file
```

## 🔒 Security Features

### Implemented Security Measures

1. **Helmet** - Sets security-related HTTP headers
2. **Rate Limiting** - Prevents brute force attacks (100 req/15min general, 5 req/15min auth)
3. **Input Validation** - Comprehensive Joi schema validation
4. **MongoDB Sanitization** - Custom Express 5-compatible NoSQL injection prevention
5. **XSS Protection** - Custom Express 5-compatible cross-site scripting prevention
6. **HPP Protection** - Prevents HTTP parameter pollution
7. **JWT Authentication** - Secure token-based authentication with refresh tokens
8. **Password Hashing** - Bcrypt with salt rounds
9. **CORS Configuration** - Configurable cross-origin resource sharing
10. **Error Handling** - Proper error messages without leaking sensitive details
11. **Logging** - Winston logging for comprehensive audit trails
12. **Role-Based Access Control** - User and Admin roles with proper authorization

### Blockchain Security

The application includes enhanced blockchain verification:
- Transaction verification for BTC, ETH, and USDT
- Retry mechanisms for failed verifications
- Webhook support for payment notifications
- Real-time payment monitoring
- Transaction status tracking
- Configurable confirmation requirements

**Note**: Blockchain verification uses public APIs and is suitable for moderate-volume applications. For high-volume production use, consider direct node connections or enterprise blockchain services.

### Production Readiness Checklist

⚠️ **Additional hardening recommended for production use:**

**Security & Configuration:**
- [x] JWT authentication with secure token handling
- [x] Password hashing with bcrypt
- [x] Input validation on all endpoints
- [x] Rate limiting configured
- [x] Error handling without information leakage
- [ ] Change all default secrets in `.env`
- [ ] Use HTTPS/TLS encryption (configure reverse proxy)
- [ ] Set up proper MongoDB authentication
- [ ] Configure firewall rules
- [ ] Enable MongoDB replica set
- [ ] Set up automated backups
- [ ] Configure monitoring and alerting
- [ ] Complete comprehensive security audit

**Feature Completeness:**
- [x] Authentication system
- [x] Product management
- [x] Order management
- [x] Payment processing
- [x] Review and rating system
- [x] Category management
- [x] Shopping cart
- [x] Email notifications
- [x] Admin dashboard API
- [x] Analytics and reporting
- [ ] Comprehensive integration tests
- [ ] Performance testing
- [ ] Load testing

**Infrastructure:**
- [x] Docker support
- [x] Environment configuration
- [x] Logging system
- [ ] Configure CDN for static assets
- [ ] Enable request logging to external service (e.g., Datadog, Sentry)
- [ ] Set up CI/CD pipeline
- [ ] Configure production monitoring (Prometheus, Grafana)
- [ ] Set up alerting system

## 🧪 Testing

The application includes a test suite covering:

- User authentication (registration, login, JWT validation)
- Product CRUD operations
- Order management (create, get, update, list)
- Payment processing (confirm, verify, list)
- Review system (create, read, update, delete)
- Category management
- Shopping cart operations
- Admin endpoints
- Cryptocurrency endpoints
- Health check endpoint
- Role-based access control
- Input validation
- Error handling
- Complete integration flows

### Running Tests

**Note**: Tests require MongoDB to be running. You can either:

1. Install and run MongoDB locally:
   ```bash
   # On Ubuntu/Debian
   sudo apt-get install mongodb
   sudo systemctl start mongodb
   
   # On macOS with Homebrew
   brew install mongodb-community
   brew services start mongodb-community
   ```

2. Use Docker to run MongoDB:
   ```bash
   docker run -d -p 27017:27017 --name mongo-test mongo:latest
   ```

Then run the tests:

```bash
npm test              # Run all tests
npm run test:watch    # Run tests in watch mode
npm run test:coverage # Run tests with coverage report
```

### Test Files

- `tests/auth.test.js` - Authentication endpoint tests
- `tests/products.test.js` - Product management tests
- `tests/orders.test.js` - Order management tests
- `tests/payments.test.js` - Payment processing tests
- `tests/crypto.test.js` - Cryptocurrency and health endpoint tests
- `tests/integration.test.js` - End-to-end integration tests

**Note**: Test coverage is not comprehensive. Many features and edge cases are not yet tested.

## 🐳 Docker Deployment

### Environment Variables for Docker

Create a `.env` file for Docker Compose:

```env
# MongoDB
MONGO_ROOT_USERNAME=admin
MONGO_ROOT_PASSWORD=strongpassword

# Application
JWT_SECRET=super-secret-jwt-key-at-least-32-chars
JWT_REFRESH_SECRET=super-secret-refresh-key-at-least-32-chars
BTC_ADDRESS=your-btc-address
ETH_ADDRESS=your-eth-address
USDT_ADDRESS=your-usdt-address
SEED_DATA=true
LOG_LEVEL=info
PORT=3000
```

### Docker Commands

```bash
# Build and start
docker-compose up -d

# View logs
docker-compose logs -f app

# Restart application
docker-compose restart app

# Stop all services
docker-compose down

# Remove volumes (careful: deletes data)
docker-compose down -v

# Run tests in Docker
docker-compose run app npm test
```

## 📊 Database Seeding

On first run with `SEED_DATA=true`, the application will automatically create:

- **5 Products** in different categories
- **3 Categories** (Computers, Electronics, Accessories)
- **1 Admin User** (email: `admin@cstore.com`, password: `admin123`)

**⚠️ Important**: Change the default admin password immediately in production!

## 🚀 Future Enhancements

The following features are planned for future versions:

### Phase 1: User Experience
- [ ] Wishlist feature
- [ ] Product comparison
- [ ] Advanced search with Elasticsearch
- [x] Product recommendations based on purchase history
=======
>>>>>>> 90055fa6
- [ ] Customer product questions & answers

### Phase 2: Advanced Blockchain
- [ ] Multi-signature wallet support
- [ ] Direct Bitcoin Core RPC integration (currently uses public APIs)
- [ ] Layer 2 payment solutions (Lightning Network)
- [ ] Additional cryptocurrency support (LTC, XRP, etc.)

### Phase 3: Admin Dashboard UI
- [ ] React-based admin panel
- [ ] Interactive sales charts and graphs
- [ ] Real-time order notifications
- [ ] Drag-and-drop product management
- [ ] Advanced reporting and export features

### Phase 4: DevOps & Scaling
- [ ] Complete GitHub Actions CI/CD pipeline
- [ ] Kubernetes deployment manifests
- [ ] Prometheus metrics integration
- [ ] Grafana dashboards
- [ ] Redis caching layer
- [ ] CDN integration for static assets

### Phase 5: Internationalization
- [ ] Multi-language support (i18n)
- [ ] Multi-currency pricing
- [ ] Region-specific payment methods
- [ ] Localized email templates

## 📋 API Endpoints Summary

### Implemented Endpoints (v2.1)

- **Authentication**: Register, Login, Get Profile, Update Password
- **Products**: Full CRUD, Search, Filter, Pagination, Suggestions (Autocomplete), Elasticsearch Sync
- **Orders**: Create, Get, List, Update Status (Admin)
- **Payments**: Confirm, Verify, List (Admin)
- **Reviews**: Full CRUD, Ratings, Stats, Moderation (Admin)
- **Categories**: Full CRUD, Product Filtering
- **Shopping Cart**: Add, Update, Remove, Validate
- **Admin Dashboard**: Stats, Analytics, User Management, System Health
- **Multi-Sig Wallets**: Create, Manage, Transaction Approvals

See [API_ENDPOINTS.md](docs/API_ENDPOINTS.md) for complete documentation.

## 📝 Migration Notes

### From v2.0 to v2.1

v2.1 adds significant new functionality:
- Review and rating system
- Category management API
- Shopping cart functionality
- Email notification service
- Enhanced blockchain monitoring
- Complete admin dashboard API
- Multi-signature wallet support with transaction approval workflow

All v2.0 endpoints remain compatible. New endpoints are additive only.

**Database Migration**: No migration required. New collections (Cart, MultiSigWallet, TransactionApproval) will be created automatically.

**Configuration**: Add email SMTP settings to `.env` file (see `.env.example`).

## 🤝 Contributing

Contributions are welcome! Please follow these steps:

1. Fork the repository
2. Create a feature branch (`git checkout -b feature/AmazingFeature`)
3. Commit your changes (`git commit -m 'Add some AmazingFeature'`)
4. Push to the branch (`git push origin feature/AmazingFeature`)
5. Open a Pull Request

## 📄 License

ISC License - see LICENSE file for details

## ⚠️ Important Disclaimer

**This application is feature-complete but requires additional hardening for production use:**

- **Educational Purpose**: Primarily intended for learning and development
- **Not Financial Advice**: This is educational software for demonstration purposes
- **Security Audit Required**: Conduct thorough security audits before any production use
- **Testing Required**: Expand test coverage and perform load testing in staging environment
- **Compliance**: Ensure compliance with local regulations regarding cryptocurrency transactions
- **Blockchain Integration**: Uses public APIs suitable for moderate volume. Consider direct node connections for high-volume production
- **Email Service**: Requires SMTP configuration - test thoroughly before production use
- **Admin UI**: API endpoints implemented; web UI is not included
- **Monitoring**: Set up proper monitoring, alerting, and logging infrastructure for production

### Recommendations for Production

1. **Security**: Complete security audit, penetration testing
2. **Infrastructure**: Set up load balancing, CDN, caching layer
3. **Monitoring**: Implement comprehensive monitoring (Prometheus, Grafana, Sentry)
4. **Backups**: Automated database backups and disaster recovery plan
5. **Legal**: Consult with legal counsel regarding cryptocurrency regulations
6. **Testing**: Comprehensive integration, load, and security testing

## 🆘 Support

For issues, questions, or contributions:

- **Issues**: [GitHub Issues](https://github.com/thewriterben/cstore/issues)
- **Documentation**: This README and inline code comments
- **Email**: Contact repository owner for critical issues

## 🙏 Acknowledgments

- Built with Express.js and MongoDB
- Security best practices from OWASP
- API design inspired by REST principles
- Testing patterns from Jest community

---

**Made with ❤️ for the crypto community**<|MERGE_RESOLUTION|>--- conflicted
+++ resolved
@@ -48,625 +48,6 @@
 ### ❌ Not Yet Implemented (Future Enhancements)
 
 - Wishlist feature
-<<<<<<< HEAD
-- Advanced search with Elasticsearch
-- Admin dashboard UI (React-based panel)
-- Internationalization (i18n)
-
-## Tech Stack
-
-### Backend
-- **Node.js** & **Express.js** - Server framework
-- **MongoDB** & **Mongoose** - Database and ODM
-- **JWT** - Authentication
-- **Bcrypt** - Password hashing
-- **Winston** - Logging
-- **Morgan** - HTTP request logging
-- **Joi** - Request validation
-- **Nodemailer** - Email service
-
-### Security
-- **Helmet** - Security headers
-- **Express Rate Limit** - Rate limiting
-- **Custom Sanitization** - NoSQL injection prevention (Express 5 compatible)
-- **Custom XSS Protection** - Cross-site scripting prevention (Express 5 compatible)
-- **HPP** - HTTP parameter pollution prevention
-
-### Blockchain
-- **Web3.js** - Ethereum interaction
-- **Axios** - Blockchain API calls
-- Support for BTC, ETH, and USDT
-
-### Frontend
-- **HTML5**, **CSS3**, **Vanilla JavaScript**
-- Responsive design
-- Clean, modern UI
-
-### DevOps
-- **Docker** & **Docker Compose**
-- **Jest** & **Supertest** - Testing
-- **GitHub Actions** - Basic CI/CD workflow files included
-
-## 📖 Documentation
-
-- **[API Endpoints](docs/API_ENDPOINTS.md)** - Complete API endpoint reference with examples
-- **[Authentication System](docs/AUTHENTICATION.md)** - JWT authentication and RBAC guide
-- **[API Documentation](docs/API.md)** - Detailed API documentation
-- **[Multi-Signature Wallets](docs/MULTI_SIG_WALLET.md)** - Multi-sig wallet setup and usage guide
-
-## Getting Started
-
-### Prerequisites
-
-- **Node.js** (v18 or higher)
-- **MongoDB** (v7.0 or higher) or Docker
-- **npm** or **yarn**
-- **SMTP Server** (optional, for email features)
-
-### Installation
-
-1. **Clone the repository:**
-```bash
-git clone https://github.com/thewriterben/cstore.git
-cd cstore
-```
-
-2. **Install dependencies:**
-```bash
-npm install
-```
-
-3. **Configure environment:**
-```bash
-cp .env.example .env
-```
-
-Edit `.env` and update the following variables:
-```env
-# Server
-PORT=3000
-APP_URL=http://localhost:3000
-
-# Database
-MONGODB_URI=mongodb://localhost:27017/cstore
-
-# JWT Secrets (Generate strong secrets for production!)
-JWT_SECRET=your-super-secret-jwt-key-change-in-production
-JWT_REFRESH_SECRET=your-super-secret-refresh-jwt-key-change-in-production
-
-# Email Configuration (Required for email features)
-SMTP_HOST=smtp.gmail.com
-SMTP_PORT=587
-SMTP_USER=your-email@gmail.com
-SMTP_PASSWORD=your-app-password
-SMTP_FROM_EMAIL=noreply@cstore.example.com
-ADMIN_EMAIL=admin@cstore.example.com
-
-# Cryptocurrency Wallet Addresses (Replace with your own)
-BTC_ADDRESS=your-btc-address
-ETH_ADDRESS=your-eth-address
-USDT_ADDRESS=your-usdt-address
-
-# Blockchain Configuration (Optional)
-VERIFY_BLOCKCHAIN=false
-PAYMENT_WEBHOOK_URL=https://your-domain.com/webhook
-WEBHOOK_SECRET=your-webhook-secret
-
-# Initial data seeding
-SEED_DATA=true
-```
-
-4. **Start MongoDB** (if not using Docker):
-```bash
-# Using Homebrew (macOS)
-brew services start mongodb-community
-
-# Using systemd (Linux)
-sudo systemctl start mongod
-```
-
-### Running the Application
-
-#### Development Mode:
-```bash
-npm run dev
-```
-
-#### Production Mode:
-```bash
-npm start
-```
-
-#### Legacy Mode (v1.0 with in-memory storage):
-```bash
-npm run start:legacy
-```
-
-The application will be available at `http://localhost:3000`
-
-### Using Docker
-
-#### Run with Docker Compose (Recommended):
-```bash
-# Start all services (MongoDB + Application)
-docker-compose up -d
-
-# View logs
-docker-compose logs -f
-
-# Stop services
-docker-compose down
-```
-
-#### Development with Docker:
-```bash
-# Start in development mode with hot-reload
-docker-compose --profile dev up -d app-dev
-```
-
-### Testing
-
-Run the test suite:
-```bash
-npm test
-```
-
-Run tests with coverage:
-```bash
-npm run test:coverage
-```
-
-Run tests in watch mode:
-```bash
-npm run test:watch
-```
-
-## 📚 API Documentation
-
-### Authentication Endpoints
-
-#### Register User
-```http
-POST /api/auth/register
-Content-Type: application/json
-
-{
-  "name": "John Doe",
-  "email": "john@example.com",
-  "password": "securepassword123"
-}
-```
-
-#### Login
-```http
-POST /api/auth/login
-Content-Type: application/json
-
-{
-  "email": "john@example.com",
-  "password": "securepassword123"
-}
-```
-
-#### Get Current User
-```http
-GET /api/auth/me
-Authorization: Bearer <token>
-```
-
-#### Update Profile
-```http
-PUT /api/auth/profile
-Authorization: Bearer <token>
-Content-Type: application/json
-
-{
-  "name": "John Updated"
-}
-```
-
-### Product Endpoints
-
-#### Get All Products
-```http
-GET /api/products?page=1&limit=10&search=laptop&minPrice=100&maxPrice=1000
-```
-
-#### Get Single Product
-```http
-GET /api/products/:id
-```
-
-#### Create Product (Admin Only)
-```http
-POST /api/products
-Authorization: Bearer <admin-token>
-Content-Type: application/json
-
-{
-  "name": "New Product",
-  "description": "Product description",
-  "price": 0.005,
-  "priceUSD": 250,
-  "stock": 20,
-  "category": "category-id"
-}
-```
-
-#### Update Product (Admin Only)
-```http
-PUT /api/products/:id
-Authorization: Bearer <admin-token>
-Content-Type: application/json
-
-{
-  "stock": 25,
-  "price": 0.006
-}
-```
-
-#### Delete Product (Admin Only)
-```http
-DELETE /api/products/:id
-Authorization: Bearer <admin-token>
-```
-
-#### Get Product Recommendations
-```http
-GET /api/products/recommendations?limit=10
-Authorization: Bearer <token>
-```
-
-Returns personalized product recommendations based on user's purchase history.
-
-#### Get Related Products
-```http
-GET /api/products/:id/related?limit=6
-```
-
-Returns products related to a specific product (same category).
-
-### Order Endpoints
-
-#### Create Order
-```http
-POST /api/orders
-Authorization: Bearer <token> (optional)
-Content-Type: application/json
-
-{
-  "productId": "product-id",
-  "quantity": 2,
-  "customerEmail": "customer@example.com",
-  "cryptocurrency": "BTC",
-  "shippingAddress": {
-    "street": "123 Main St",
-    "city": "New York",
-    "state": "NY",
-    "postalCode": "10001",
-    "country": "USA"
-  }
-}
-```
-
-#### Get Order
-```http
-GET /api/orders/:id
-Authorization: Bearer <token> (optional)
-```
-
-#### Get My Orders
-```http
-GET /api/orders/my-orders
-Authorization: Bearer <token>
-```
-
-#### Get All Orders (Admin Only)
-```http
-GET /api/orders?status=pending&page=1&limit=20
-Authorization: Bearer <admin-token>
-```
-
-#### Update Order Status (Admin Only)
-```http
-PUT /api/orders/:id/status
-Authorization: Bearer <admin-token>
-Content-Type: application/json
-
-{
-  "status": "shipped"
-}
-```
-
-### Payment Endpoints
-
-#### Confirm Payment
-```http
-POST /api/payments/confirm
-Content-Type: application/json
-
-{
-  "orderId": "order-id",
-  "transactionHash": "0x1234567890abcdef..."
-}
-```
-
-#### Get Payment by Order
-```http
-GET /api/payments/order/:orderId
-```
-
-#### Get All Payments (Admin Only)
-```http
-GET /api/payments?status=confirmed&page=1&limit=20
-Authorization: Bearer <admin-token>
-```
-
-### Cryptocurrency Endpoints
-
-#### Get Supported Cryptocurrencies
-```http
-GET /api/cryptocurrencies
-```
-
-### Health Check
-
-```http
-GET /api/health
-```
-
-## 🏗️ Project Structure
-
-```
-cstore/
-├── src/                        # Source code
-│   ├── config/                 # Configuration files
-│   │   └── database.js         # MongoDB connection
-│   ├── controllers/            # Route controllers
-│   │   ├── authController.js   # Authentication logic
-│   │   ├── orderController.js  # Order management
-│   │   ├── paymentController.js # Payment processing
-│   │   └── productController.js # Product management
-│   ├── middleware/             # Custom middleware
-│   │   ├── auth.js             # Authentication middleware
-│   │   ├── errorHandler.js     # Error handling
-│   │   ├── security.js         # Security middleware
-│   │   └── validation.js       # Request validation
-│   ├── models/                 # Mongoose models
-│   │   ├── User.js             # User schema
-│   │   ├── Product.js          # Product schema
-│   │   ├── Order.js            # Order schema
-│   │   ├── Payment.js          # Payment schema
-│   │   ├── Category.js         # Category schema
-│   │   └── Review.js           # Review schema (no API endpoints yet)
-│   ├── routes/                 # API routes
-│   │   ├── authRoutes.js       # Auth endpoints
-│   │   ├── orderRoutes.js      # Order endpoints
-│   │   ├── paymentRoutes.js    # Payment endpoints
-│   │   └── productRoutes.js    # Product endpoints
-│   ├── services/               # Business logic services
-│   │   └── blockchainService.js # Blockchain verification (basic)
-│   ├── utils/                  # Utility functions
-│   │   ├── jwt.js              # JWT token management
-│   │   ├── logger.js           # Winston logger
-│   │   └── seedData.js         # Database seeding
-│   └── app.js                  # Express app configuration
-├── tests/                      # Test files
-│   ├── setup.js                # Test configuration
-│   ├── auth.test.js            # Auth tests
-│   └── products.test.js        # Product tests
-├── public/                     # Frontend files
-│   ├── index.html              # Main HTML
-│   ├── css/                    # Stylesheets
-│   └── js/                     # Client-side JavaScript
-├── logs/                       # Log files (generated)
-├── server-new.js               # Production server entry point (v2.0)
-├── server.js                   # Legacy server (v1.0 - in-memory storage)
-├── Dockerfile                  # Docker configuration
-├── docker-compose.yml          # Docker Compose setup
-├── jest.config.js              # Jest configuration
-├── package.json                # Dependencies
-├── .env.example                # Environment template
-├── .gitignore                  # Git ignore rules
-└── README.md                   # This file
-```
-
-## 🔒 Security Features
-
-### Implemented Security Measures
-
-1. **Helmet** - Sets security-related HTTP headers
-2. **Rate Limiting** - Prevents brute force attacks (100 req/15min general, 5 req/15min auth)
-3. **Input Validation** - Comprehensive Joi schema validation
-4. **MongoDB Sanitization** - Custom Express 5-compatible NoSQL injection prevention
-5. **XSS Protection** - Custom Express 5-compatible cross-site scripting prevention
-6. **HPP Protection** - Prevents HTTP parameter pollution
-7. **JWT Authentication** - Secure token-based authentication with refresh tokens
-8. **Password Hashing** - Bcrypt with salt rounds
-9. **CORS Configuration** - Configurable cross-origin resource sharing
-10. **Error Handling** - Proper error messages without leaking sensitive details
-11. **Logging** - Winston logging for comprehensive audit trails
-12. **Role-Based Access Control** - User and Admin roles with proper authorization
-
-### Blockchain Security
-
-The application includes enhanced blockchain verification:
-- Transaction verification for BTC, ETH, and USDT
-- Retry mechanisms for failed verifications
-- Webhook support for payment notifications
-- Real-time payment monitoring
-- Transaction status tracking
-- Configurable confirmation requirements
-
-**Note**: Blockchain verification uses public APIs and is suitable for moderate-volume applications. For high-volume production use, consider direct node connections or enterprise blockchain services.
-
-### Production Readiness Checklist
-
-⚠️ **Additional hardening recommended for production use:**
-
-**Security & Configuration:**
-- [x] JWT authentication with secure token handling
-- [x] Password hashing with bcrypt
-- [x] Input validation on all endpoints
-- [x] Rate limiting configured
-- [x] Error handling without information leakage
-- [ ] Change all default secrets in `.env`
-- [ ] Use HTTPS/TLS encryption (configure reverse proxy)
-- [ ] Set up proper MongoDB authentication
-- [ ] Configure firewall rules
-- [ ] Enable MongoDB replica set
-- [ ] Set up automated backups
-- [ ] Configure monitoring and alerting
-- [ ] Complete comprehensive security audit
-
-**Feature Completeness:**
-- [x] Authentication system
-- [x] Product management
-- [x] Order management
-- [x] Payment processing
-- [x] Review and rating system
-- [x] Category management
-- [x] Shopping cart
-- [x] Email notifications
-- [x] Admin dashboard API
-- [x] Analytics and reporting
-- [ ] Comprehensive integration tests
-- [ ] Performance testing
-- [ ] Load testing
-
-**Infrastructure:**
-- [x] Docker support
-- [x] Environment configuration
-- [x] Logging system
-- [ ] Configure CDN for static assets
-- [ ] Enable request logging to external service (e.g., Datadog, Sentry)
-- [ ] Set up CI/CD pipeline
-- [ ] Configure production monitoring (Prometheus, Grafana)
-- [ ] Set up alerting system
-
-## 🧪 Testing
-
-The application includes a test suite covering:
-
-- User authentication (registration, login, JWT validation)
-- Product CRUD operations
-- Order management (create, get, update, list)
-- Payment processing (confirm, verify, list)
-- Review system (create, read, update, delete)
-- Category management
-- Shopping cart operations
-- Admin endpoints
-- Cryptocurrency endpoints
-- Health check endpoint
-- Role-based access control
-- Input validation
-- Error handling
-- Complete integration flows
-
-### Running Tests
-
-**Note**: Tests require MongoDB to be running. You can either:
-
-1. Install and run MongoDB locally:
-   ```bash
-   # On Ubuntu/Debian
-   sudo apt-get install mongodb
-   sudo systemctl start mongodb
-   
-   # On macOS with Homebrew
-   brew install mongodb-community
-   brew services start mongodb-community
-   ```
-
-2. Use Docker to run MongoDB:
-   ```bash
-   docker run -d -p 27017:27017 --name mongo-test mongo:latest
-   ```
-
-Then run the tests:
-
-```bash
-npm test              # Run all tests
-npm run test:watch    # Run tests in watch mode
-npm run test:coverage # Run tests with coverage report
-```
-
-### Test Files
-
-- `tests/auth.test.js` - Authentication endpoint tests
-- `tests/products.test.js` - Product management tests
-- `tests/orders.test.js` - Order management tests
-- `tests/payments.test.js` - Payment processing tests
-- `tests/crypto.test.js` - Cryptocurrency and health endpoint tests
-- `tests/integration.test.js` - End-to-end integration tests
-
-**Note**: Test coverage is not comprehensive. Many features and edge cases are not yet tested.
-
-## 🐳 Docker Deployment
-
-### Environment Variables for Docker
-
-Create a `.env` file for Docker Compose:
-
-```env
-# MongoDB
-MONGO_ROOT_USERNAME=admin
-MONGO_ROOT_PASSWORD=strongpassword
-
-# Application
-JWT_SECRET=super-secret-jwt-key-at-least-32-chars
-JWT_REFRESH_SECRET=super-secret-refresh-key-at-least-32-chars
-BTC_ADDRESS=your-btc-address
-ETH_ADDRESS=your-eth-address
-USDT_ADDRESS=your-usdt-address
-SEED_DATA=true
-LOG_LEVEL=info
-PORT=3000
-```
-
-### Docker Commands
-
-```bash
-# Build and start
-docker-compose up -d
-
-# View logs
-docker-compose logs -f app
-
-# Restart application
-docker-compose restart app
-
-# Stop all services
-docker-compose down
-
-# Remove volumes (careful: deletes data)
-docker-compose down -v
-
-# Run tests in Docker
-docker-compose run app npm test
-```
-
-## 📊 Database Seeding
-
-On first run with `SEED_DATA=true`, the application will automatically create:
-
-- **5 Products** in different categories
-- **3 Categories** (Computers, Electronics, Accessories)
-- **1 Admin User** (email: `admin@cstore.com`, password: `admin123`)
-
-**⚠️ Important**: Change the default admin password immediately in production!
-
-## 🚀 Future Enhancements
-
-The following features are planned for future versions:
-
-### Phase 1: User Experience
-- [ ] Wishlist feature
-- [ ] Product comparison
-- [ ] Advanced search with Elasticsearch
-- [x] Product recommendations based on purchase history
-=======
->>>>>>> 90055fa6
 - [ ] Customer product questions & answers
 
 ### Phase 2: Advanced Blockchain
